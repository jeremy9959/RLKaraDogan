import numpy as np
import yaml
from supply_chain import SupplyChain
from q_learning_agent import QLearningAgent
from bokeh.plotting import figure, show
from bokeh.layouts import column
from bokeh.io import save
from bokeh.models import ColorBar, BasicTicker, LinearColorMapper
import seaborn as sns
import matplotlib.pyplot as plt
from tqdm import tqdm


def run_episode_for_plotting(agent, supply_chain, k, theta, time_units_per_episode):
    """
    Run an episode and collect data for plotting.

    :param agent: QLearningAgent instance
    :param supply_chain: SupplyChain instance
    :param k: Shape parameter for gamma distribution
    :param theta: Scale parameter for gamma distribution
    :param time_units_per_episode: Number of time units per episode
    :return: Dictionary containing data for plotting
    """
    episode_data = {
        "time": [],
        "reward": [],
        "inventory_size": [],
        "demand": [],
        "expired_units": [],
        "units_ordered": [],
        "unmet_demand": [],
    }

    for t in range(time_units_per_episode):
        # Generate demand from a gamma distribution
        demand = int(np.random.gamma(k, theta))

        # Get the current state (total inventory)
        state = supply_chain.check_inventory()

        # Choose an action (replenishment order quantity) based on the current state
        action = agent.choose_action(state)

        # Advance time by 1 unit with generated demand and chosen replenishment order
        new_total_inventory, reward = supply_chain.advance_time(
            time_units=1, demand=demand, replenishment_order=action
        )

        # Collect data for plotting
        episode_data["time"].append(t)
        episode_data["reward"].append(reward)
        episode_data["inventory_size"].append(new_total_inventory)
        episode_data["demand"].append(demand)
        episode_data["expired_units"].append(supply_chain.expired_units)
        episode_data["units_ordered"].append(action)
        episode_data["unmet_demand"].append(supply_chain.unmet_demand)

    # Create a plot for inventory size vs time
    p5 = figure(
        title="Inventory Size vs Time",
        x_axis_label="Time",
        y_axis_label="Inventory Size",
    )
    p5.line(
        episode_data["time"],
        episode_data["inventory_size"],
        legend_label="Inventory Size",
        line_width=2,
    )

    # Create histograms for units ordered, units expired, and unmet demand
    p6 = figure(
        title="Units Ordered Histogram",
        x_axis_label="Units Ordered",
        y_axis_label="Frequency",
    )
    hist_units_ordered, edges_units_ordered = np.histogram(
        episode_data["units_ordered"], bins=50
    )
    p6.quad(
        top=hist_units_ordered,
        bottom=0,
        left=edges_units_ordered[:-1],
        right=edges_units_ordered[1:],
        fill_color="green",
        line_color="white",
        alpha=0.7,
    )

    p7 = figure(
        title="Units Expired Histogram",
        x_axis_label="Units Expired",
        y_axis_label="Frequency",
    )
    hist_expired_units, edges_expired_units = np.histogram(
        episode_data["expired_units"], bins=50
    )
    p7.quad(
        top=hist_expired_units,
        bottom=0,
        left=edges_expired_units[:-1],
        right=edges_expired_units[1:],
        fill_color="red",
        line_color="white",
        alpha=0.7,
    )

    p8 = figure(
        title="Unmet Demand Histogram",
        x_axis_label="Unmet Demand",
        y_axis_label="Frequency",
    )
    hist_unmet_demand, edges_unmet_demand = np.histogram(
        episode_data["unmet_demand"], bins=50
    )
    p8.quad(
        top=hist_unmet_demand,
        bottom=0,
        left=edges_unmet_demand[:-1],
        right=edges_unmet_demand[1:],
        fill_color="blue",
        line_color="white",
        alpha=0.7,
    )

    # Create a histogram of the inventory size
    p9 = figure(
        title="Inventory Size Histogram",
        x_axis_label="Inventory Size",
        y_axis_label="Frequency",
    )
    hist_inventory_size, edges_inventory_size = np.histogram(
        episode_data["inventory_size"], bins=50
    )
    p9.quad(
        top=hist_inventory_size,
        bottom=0,
        left=edges_inventory_size[:-1],
        right=edges_inventory_size[1:],
        fill_color="navy",
        line_color="white",
        alpha=0.7,
    )

    # Combine the plots into a single layout
    layout = column(p5, p6, p7, p8, p9)

    # Display the plots
    save(layout)
    show(layout)

    return episode_data


def main():
    # Load configuration from YAML file
    with open("config.yaml", "r") as file:
        config = yaml.safe_load(file)

    # Extract parameters from configuration
    state_size = config["state_size"]
    action_size = config["action_size"]
    k = config["k"]
    theta = config["theta"]
    episodes = config["episodes"]
    time_units_per_episode = config["time_units_per_episode"]
    debug = config["debug"]
    alpha = config["alpha"]
    beta = config["beta"]
    initial_inventory = config["initial_inventory"]
    lead_time = config["lead_time"]
    expiration_time = config["expiration_time"]
    learning_rate = config["learning_rate"]
    learning_rate_decay_parameter = config["learning_rate_decay_parameter"]
    discount_factor = config["discount_factor"]
    exploration_rate = config["exploration_rate"]
    exploration_decay_parameter = config["exploration_decay_parameter"]
    min_exploration_rate = config["min_exploration_rate"]

    # Initialize the Q-learning agent
    agent = QLearningAgent(
        state_size,
        action_size,
        learning_rate,
        learning_rate_decay_parameter,
        discount_factor,
        exploration_rate,
        exploration_decay_parameter,
        min_exploration_rate,
    )

    # Track total rewards for each episode
    rewards_per_episode = []

    # Track total inventory for each time unit
    total_inventory_data = []

    # Track the number of units ordered for each inventory level
    inventory_order_data = np.zeros((state_size, action_size))

    for episode in tqdm(range(episodes)):
        # Initialize the supply chain for each episode
        supply_chain = SupplyChain(
            initial_inventory=initial_inventory,
            lead_time=lead_time,
            expiration_time=expiration_time,
            alpha=alpha,
            beta=beta,
        )

        # Initialize total rewards for the episode
        total_rewards = 0

        # Report the initial state if debug is True
        if debug:
            initial_state = supply_chain.report_state()
            print(f"Episode {episode + 1} - Initial State:")
            print(f"  Time: {initial_state['time']}")
            print(f"  Total Inventory: {initial_state['total_inventory']}")
            print(f"  Average Age: {initial_state['average_inventory_age']:.2f}")
            print(f"  Orders: {initial_state['orders']}")
            print(f"  Inventory: {initial_state['inventory']}")
            print(f"  Unmet Demand: {initial_state['unmet_demand']}")
            print(f"  Expired Units: {initial_state['expired_units']}")
            print(f"  Inventory Cost: {initial_state['inventory_cost']:.2f}")
            print("=" * 40)

        for t in range(time_units_per_episode):
            # Generate demand from a gamma distribution
            demand = int(np.random.gamma(k, theta))

            # Get the current state (total inventory)
            state = supply_chain.check_inventory()

            # Choose an action (replenishment order quantity) based on the current state
            action = agent.choose_action(state)

            # Track the number of units ordered for each inventory level
            inventory_order_data[state, action] += 1

            # Advance time by 1 unit with generated demand and chosen replenishment order
            new_total_inventory, reward = supply_chain.advance_time(
                time_units=1, demand=demand, replenishment_order=action
            )

            # Get the next state (new total inventory)
            next_state = new_total_inventory

            # Update the Q-table
            agent.update_q_table(state, action, reward, next_state)

            # Accumulate the reward
            total_rewards += reward

            # Track the total inventory
            total_inventory_data.append(new_total_inventory)

            # Report the current state if debug is True
            if debug:
                state = supply_chain.report_state()
                print(f"Time {state['time']}:")
                print(f"  Demand: {demand}")
                print(f"  Total Inventory: {state['total_inventory']}")
                print(f"  Average Age: {state['average_inventory_age']:.2f}")
                print(f"  Orders: {state['orders']}")
                print(f"  Inventory: {state['inventory']}")
                print(f"  Unmet Demand: {state['unmet_demand']}")
                print(f"  Expired Units: {state['expired_units']}")
                print(f"  Inventory Cost: {state['inventory_cost']:.2f}")
                print(f"  Reward: {reward:.2f}")
                print(f"  New Total Inventory: {new_total_inventory}")
                print("-" * 40)

        # Decay the exploration rate at the end of each episode
        agent.decay_exploration_rate(episode)
        agent.decay_learning_rate(episode)

        # Track the total rewards for the episode
        rewards_per_episode.append(total_rewards / time_units_per_episode)

        # Report the total rewards and epsilon for the episode
<<<<<<< HEAD
       # print(f"Episode {episode + 1} - Total Rewards: {total_rewards/time_units_per_episode:.2f}, Epsilon: {agent.exploration_rate:.4f}, Learning Rate: {agent.learning_rate:.4f}")
        #print("=" * 40)
    
    # Plot total rewards vs episodes
    plot_total_rewards(rewards_per_episode)
    plot_q_table_heatmap(agent.q_table[:50,:])
    p1 = plot_total_rewards(rewards_per_episode)
    p2 = plot_q_table_contour(agent.q_table[:30,:])
    show(column(p1, p2))
=======
        print(
            f"Episode {episode + 1} - Total Rewards: {total_rewards/time_units_per_episode:.2f}, Epsilon: {agent.exploration_rate:.4f}, Learning Rate: {agent.learning_rate:.4f}"
        )
        print("=" * 40)

    # Plot total rewards vs episodes
    plot_total_rewards(rewards_per_episode)
    plot_q_table_heatmap(agent.q_table[:50, :])
    run_episode_for_plotting(agent, supply_chain, k, theta, time_units_per_episode)
>>>>>>> 13becb7a


def plot_total_rewards(rewards_per_episode):
    """
    Plot total rewards vs episodes.

    :param rewards_per_episode: List of total rewards for each episode
    """
    p2 = figure(
        title="Avg Reward vs Episodes",
        x_axis_label="Episodes",
        y_axis_label="Total Rewards",
    )
    p2.line(
        list(range(1, len(rewards_per_episode) + 1)),
        rewards_per_episode,
        legend_label="Total Rewards",
        line_width=2,
    )

    # Display the plot

    return p2


def plot_q_table_heatmap(q_table):
    """
    Create a heatmap visualization of the Q-table.

    :param q_table: The Q-table to visualize
    """
    plt.figure(figsize=(12, 8))
    sns.heatmap(q_table, cmap="viridis", center=0)
    plt.title("Q-table Heatmap")
    plt.xlabel("Actions")
    plt.ylabel("States")
    plt.tight_layout()
    plt.savefig("q_table_heatmap.png")
    plt.close()

def plot_q_table_contour(q_table):
    """
    Create a contour plot visualization of the Q-table using Bokeh.
    
    :param q_table: The Q-table to visualize
    """
    # Create data for contour plot
    x = np.arange(q_table.shape[1])
    y = np.arange(q_table.shape[0])
    xx, yy = np.meshgrid(x, y)
    
    # Create color mapper
    mapper = LinearColorMapper(palette="Viridis256", 
                             low=q_table.min(), 
                             high=q_table.max())
    
    # Create figure
    p = figure(title="Q-table Contour Map",
              x_axis_label="Actions",
              y_axis_label="States",
              width=800,
              height=600)
    
    # Add contour
    p.image(image=[q_table],
            x=0, y=0,
            dw=q_table.shape[1],
            dh=q_table.shape[0],
            color_mapper=mapper)
    
    # Add colorbar
    color_bar = ColorBar(color_mapper=mapper,
                        ticker=BasicTicker(),
                        label_standoff=12,
                        border_line_color=None,
                        location=(0,0))
    
    p.add_layout(color_bar, 'right')
    return p

if __name__ == "__main__":
    main()<|MERGE_RESOLUTION|>--- conflicted
+++ resolved
@@ -280,17 +280,6 @@
         rewards_per_episode.append(total_rewards / time_units_per_episode)
 
         # Report the total rewards and epsilon for the episode
-<<<<<<< HEAD
-       # print(f"Episode {episode + 1} - Total Rewards: {total_rewards/time_units_per_episode:.2f}, Epsilon: {agent.exploration_rate:.4f}, Learning Rate: {agent.learning_rate:.4f}")
-        #print("=" * 40)
-    
-    # Plot total rewards vs episodes
-    plot_total_rewards(rewards_per_episode)
-    plot_q_table_heatmap(agent.q_table[:50,:])
-    p1 = plot_total_rewards(rewards_per_episode)
-    p2 = plot_q_table_contour(agent.q_table[:30,:])
-    show(column(p1, p2))
-=======
         print(
             f"Episode {episode + 1} - Total Rewards: {total_rewards/time_units_per_episode:.2f}, Epsilon: {agent.exploration_rate:.4f}, Learning Rate: {agent.learning_rate:.4f}"
         )
@@ -300,7 +289,6 @@
     plot_total_rewards(rewards_per_episode)
     plot_q_table_heatmap(agent.q_table[:50, :])
     run_episode_for_plotting(agent, supply_chain, k, theta, time_units_per_episode)
->>>>>>> 13becb7a
 
 
 def plot_total_rewards(rewards_per_episode):
